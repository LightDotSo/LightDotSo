name: Kubernetes
on:
  push:
    branches:
      - main
  pull_request:
  merge_group:
  release:
    types: created
concurrency:
  group: ${{ github.workflow }}-${{ github.head_ref || github.run_id }}
  cancel-in-progress: true
jobs:
  k8s-wait-docker:
    if: github.event_name == 'push'
    runs-on: ubuntu-latest
    timeout-minutes: 30
    steps:
      - name: Wait Docker
        uses: lewagon/wait-on-check-action@v1.3.1
        with:
          ref: ${{ github.ref }}
          check-name: docker-check
          repo-token: ${{ secrets.GITHUB_TOKEN }}
          wait-interval: 10
          allowed-conclusions: success
  k8s-deploy-serve:
    runs-on: ubuntu-latest
    needs:
      - k8s-wait-docker
    timeout-minutes: 90
    env:
      KUBE_CONFIG: ${{ secrets.KUBE_CONFIG }}
    steps:
      - name: Fetch Head
        uses: actions/checkout@v3
<<<<<<< HEAD
      - name: Install Kubectl
        uses: azure/setup-kubectl@v3
      - name: Install GCP Credentials
        uses: "google-github-actions/auth@v1"
        with:
          credentials_json: ${{ secrets.GOOGLE_CREDENTIALS }}
      - name: Install GKE Credentials
        uses: "google-github-actions/get-gke-credentials@v1"
=======
      - name: Install Gcloud Plugin
        run: |
          sudo apt-get install google-cloud-sdk-gke-gcloud-auth-plugin
      - uses: actions-hub/kubectl@master
        with:
          args: set image deployment/serve serve=ghcr.io/lightdotso/lightdotso:main
      - uses: actions-hub/kubectl@master
>>>>>>> 7b8285cc
        with:
          cluster_name: "my-cluster"
          location: "us-central1-a"
      - name: Set Image
        run: |
          kubectl set image deployment/serve serve=ghcr.io/lightdotso/lightdotso:main
      - run: |
          kubectl rollout status deployment/serve
  k8s-lint:
    runs-on: ubuntu-latest
    timeout-minutes: 90
    permissions:
      contents: read
      security-events: write
    steps:
      - name: Fetch Head
        uses: actions/checkout@v3
      - name: Scan repo with kube-linter
        uses: stackrox/kube-linter-action@v1.0.4
        with:
          directory: pods
          format: sarif
          output-file: kube-linter.sarif
      - name: Upload SARIF file
        uses: github/codeql-action/upload-sarif@v2
        with:
          sarif_file: kube-linter.sarif
  k8s-check:
    if: always()
    needs:
      - k8s-lint
      - k8s-wait-docker
      - k8s-deploy-serve
    runs-on: ubuntu-latest
    timeout-minutes: 3
    steps:
      - name: Check All Green
        uses: re-actors/alls-green@release/v1
        with:
          allowed-skips: k8s-wait-docker,k8s-deploy-serve
          jobs: ${{ toJSON(needs) }}<|MERGE_RESOLUTION|>--- conflicted
+++ resolved
@@ -34,7 +34,6 @@
     steps:
       - name: Fetch Head
         uses: actions/checkout@v3
-<<<<<<< HEAD
       - name: Install Kubectl
         uses: azure/setup-kubectl@v3
       - name: Install GCP Credentials
@@ -43,22 +42,14 @@
           credentials_json: ${{ secrets.GOOGLE_CREDENTIALS }}
       - name: Install GKE Credentials
         uses: "google-github-actions/get-gke-credentials@v1"
-=======
-      - name: Install Gcloud Plugin
-        run: |
-          sudo apt-get install google-cloud-sdk-gke-gcloud-auth-plugin
-      - uses: actions-hub/kubectl@master
-        with:
-          args: set image deployment/serve serve=ghcr.io/lightdotso/lightdotso:main
-      - uses: actions-hub/kubectl@master
->>>>>>> 7b8285cc
         with:
           cluster_name: "my-cluster"
           location: "us-central1-a"
       - name: Set Image
         run: |
           kubectl set image deployment/serve serve=ghcr.io/lightdotso/lightdotso:main
-      - run: |
+      - name: Rollout Status
+        run: |
           kubectl rollout status deployment/serve
   k8s-lint:
     runs-on: ubuntu-latest
