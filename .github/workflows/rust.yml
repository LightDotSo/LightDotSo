name: Rust
on:
  push:
    branches:
      - main
  pull_request:
  pull_request_target:
    types:
      - labeled
  merge_group:
  workflow_dispatch:
    inputs:
      crate:
        type: choice
        default: graphql
        description: "Crate to test"
        options:
          - crate
        required: true
concurrency:
  group: ${{ github.workflow }}-${{ github.head_ref || github.run_id }}
  cancel-in-progress: true
jobs:
  rust-turbo:
    runs-on: ubuntu-latest
    timeout-minutes: 3
    outputs:
      trigger: ${{ steps.turbo.outputs.trigger }}
    steps:
      - name: Turbo Trigger
        id: turbo
        uses: wallet-rs/wallet-rs/.github/actions/turbo-trigger@main
        with:
          workspace: "@lightdotso/crates"
  rust-matrix:
    strategy:
      matrix:
        include:
          - name: Workspace
            os: macos-latest
            target: x86_64-unknown-linux-gnu
            package: --workspace
            check: false
            test: true
            workspace: true
          - name: Clippy
            os: ubuntu-latest
            target: x86_64-unknown-linux-gnu
            package: --workspace
            check: true
            test: false
            workspace: false
          - name: Android
            os: ubuntu-latest
            target: x86_64-unknown-linux-gnu
            package: --package lightwallet-core
            check: false
            test: true
            workspace: false
          - name: iOS
            os: macos-latest
            target: x86_64-apple-darwin
            package: --package lightwallet-core
            check: false
            test: true
            workspace: false
    if: needs.rust-turbo.outputs.trigger == 'true'
    needs:
      - rust-turbo
    runs-on: ${{ matrix.os }}
    env:
      CARGO_INCREMENTAL: 0
      SCCACHE_GHA_ENABLED: "true"
      RUST_BACKTRACE: 1
      RUST_LOG: "sccache=trace"
      RUSTC_WRAPPER: "sccache"
      RUSTFLAGS: "-A warnings"
      AWS_ACCESS_KEY_ID: ${{ secrets.SCCACHE_KEY_ID }}
      AWS_SECRET_ACCESS_KEY: ${{ secrets.SCCACHE_SECRET_ACCESS_KEY }}
      SCCACHE_BUCKET: "sccache"
      SCCACHE_ENDPOINT: ${{ secrets.SCCACHE_ENDPOINT }}
      SCCACHE_REGION: auto
      TURBO_API: ${{ secrets.TURBO_API }}
      TURBO_REMOTE_CACHE_SIGNATURE_KEY: ${{ secrets.TURBO_REMOTE_CACHE_SIGNATURE_KEY }}
      TURBO_TEAM: ${{ secrets.TURBO_TEAM }}
      TURBO_TOKEN: ${{ secrets.TURBO_TOKEN }}
    permissions:
      contents: read
      security-events: write
    timeout-minutes: 90
    steps:
      - name: Fetch Head
        uses: actions/checkout@v4
        with:
          submodules: recursive
      - name: Rust Install
        uses: wallet-rs/wallet-rs/.github/actions/rust-install@main
        with:
          name: ${{ matrix.name }}
      - name: Node Install
        uses: wallet-rs/wallet-rs/.github/actions/node-install@main
      - name: Install sccache-cache
        uses: mozilla-actions/sccache-action@v0.0.3
        with:
          version: "v0.5.2"
      - if: matrix.workspace || matrix.check
        name: Install Foundry
        uses: foundry-rs/foundry-toolchain@v1
        with:
          version: nightly
      - if: matrix.workspace || matrix.check
        name: Node Build
        run: |
          pnpm run build:turbo
      - if: matrix.workspace
        name: Set up Docker
        uses: douglascamata/setup-docker-macos-action@main
      - if: matrix.workspace
        name: Docker Compose Up
        run: |
          docker-compose up -d --build
      - if: matrix.workspace || matrix.check
        name: Make Install
        run: |
          make install
      - name: Make Prisma
        run: |
          pnpm turbo run prisma
      - if: matrix.workspace
        name: Make Rundler
        run: |
          make rundler
      # - name: Rust Build
      #   run: |
      #     cargo build --target ${{ matrix.target }} ${{ matrix.package }}
      - if: matrix.workspace
        name: Rust Format Check
        run: |
          cargo fmt --all --check
      - if: matrix.test
        name: Rust Test
        run: |
          cargo nextest run \
          --locked --all-features ${{ matrix.package }}
      - if: github.event_name == 'workflow_dispatch'
        name: Rust Test
        run: |
          cargo nextest run \
          --locked --all-features --package ${{ inputs.crate }}
      # - if: matrix.test
      #   name: Rust Coverage
      #   run: |
      #     cargo llvm-cov nextest --lcov --output-path lcov.info \
      #     --locked --all-features ${{ matrix.package }} \
      #     --partition hash:${{ matrix.partition }}/${{ matrix.job-total }}
      # - if: matrix.test
      #   name: Codecov
      #   uses: codecov/codecov-action@v3
      #   with:
      #     token: ${{ secrets.CODECOV_TOKEN }}
      #     fail_ci_if_error: false
      #     files: lcov.info
      #     flags: rust
      - if: matrix.check
        name: Deny Check
        run: |
          cargo deny check
      - if: matrix.check
        name: Run Clippy
        run: |
          cargo clippy \
            --all-features \
            --message-format=json \
            ${{ matrix.package }} \
<<<<<<< HEAD
            --no-deps -D clippy::expect_used -D clippy::unwrap_used \
            --message-format=json | clippy-sarif | tee rust-clippy-results.sarif | sarif-fmt
        continue-on-error: true
=======
            -- --no-deps -D clippy::expect_used -D clippy::unwrap_used \
            | clippy-sarif | tee rust-clippy-results.sarif | sarif-fmt
>>>>>>> 8fa62258
      - if: matrix.check
        name: Upload SARIF file
        uses: github/codeql-action/upload-sarif@v2
        continue-on-error: true
        with:
          sarif_file: rust-clippy-results.sarif
      - if: always()
        name: Run sccache stats
        shell: bash
        run: ${SCCACHE_PATH} --show-stats
      - if: always()
        name: Rust Finish
        uses: wallet-rs/wallet-rs/.github/actions/rust-finish@main
  rust-check:
    if: always()
    needs:
      - rust-turbo
      - rust-matrix
    runs-on: ubuntu-latest
    timeout-minutes: 3
    steps:
      - name: Check All Green
        uses: re-actors/alls-green@release/v1
        with:
          allowed-skips: rust-matrix
          jobs: ${{ toJSON(needs) }}<|MERGE_RESOLUTION|>--- conflicted
+++ resolved
@@ -172,14 +172,8 @@
             --all-features \
             --message-format=json \
             ${{ matrix.package }} \
-<<<<<<< HEAD
-            --no-deps -D clippy::expect_used -D clippy::unwrap_used \
-            --message-format=json | clippy-sarif | tee rust-clippy-results.sarif | sarif-fmt
-        continue-on-error: true
-=======
             -- --no-deps -D clippy::expect_used -D clippy::unwrap_used \
             | clippy-sarif | tee rust-clippy-results.sarif | sarif-fmt
->>>>>>> 8fa62258
       - if: matrix.check
         name: Upload SARIF file
         uses: github/codeql-action/upload-sarif@v2
