--- conflicted
+++ resolved
@@ -76,10 +76,6 @@
   prisma-client-rust-cli = { git = "https://github.com/Brendonovich/prisma-client-rust", tag = "0.6.8", features = [
     "mocking",
   ] }
-<<<<<<< HEAD
-  rdkafka = "0.33.2"
-=======
->>>>>>> a4c176dd
   redb = "1.0.5"
   revm = { version = "3", default-features = false, features = [
     "std",
