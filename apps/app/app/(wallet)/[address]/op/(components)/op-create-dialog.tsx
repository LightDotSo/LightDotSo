// Copyright (C) 2023 Light, Inc.
//
// This program is free software: you can redistribute it and/or modify
// it under the terms of the GNU Affero General Public License as published by
// the Free Software Foundation, either version 3 of the License, or
// (at your option) any later version.
//
// This program is distributed in the hope that it will be useful,
// but WITHOUT ANY WARRANTY; without even the implied warranty of
// MERCHANTABILITY or FITNESS FOR A PARTICULAR PURPOSE.  See the
// GNU Affero General Public License for more details.
//
// You should have received a copy of the GNU Affero General Public License
// along with this program.  If not, see <http://www.gnu.org/licenses/>.

"use client";

import type { ConfigurationData } from "@lightdotso/data";
import type { UserOperation } from "@lightdotso/schemas";
import { useAuth } from "@lightdotso/stores";
import {
  Pagination,
  PaginationContent,
  PaginationItem,
  PaginationLink,
} from "@lightdotso/ui";
import { useMemo, useState } from "react";
import type { FC } from "react";
import { isAddressEqual } from "viem";
import type { Address } from "viem";
import { OpCreateCard } from "@/app/(wallet)/[address]/op/(components)/op-create-card";

// -----------------------------------------------------------------------------
// Props
// -----------------------------------------------------------------------------

type OpCreateDialogProps = {
  address: Address;
  config: ConfigurationData;
  userOperations: UserOperation[];
};

// -----------------------------------------------------------------------------
// Component
// -----------------------------------------------------------------------------

export const OpCreateDialog: FC<OpCreateDialogProps> = ({
  address,
  config,
  userOperations,
}) => {
  // ---------------------------------------------------------------------------
  // State Hooks
  // ---------------------------------------------------------------------------

  const [selectedOpIndex, setSelectedOpIndex] = useState<number>(0);

  // ---------------------------------------------------------------------------
  // Stores
  // ---------------------------------------------------------------------------

  const { address: userAddress } = useAuth();

  // ---------------------------------------------------------------------------
  // Memoized Hooks
  // ---------------------------------------------------------------------------

  // eslint-disable-next-line @typescript-eslint/no-unused-vars
  const owner = useMemo(() => {
    if (!userAddress) return;

    return config.owners?.find(owner =>
      isAddressEqual(owner.address as Address, userAddress),
    );
  }, [config.owners, userAddress]);

  // ---------------------------------------------------------------------------
  // Render
  // ---------------------------------------------------------------------------

  return (
<<<<<<< HEAD
    <div className="flex flex-col justify-center items-center mt-4">
      {userOperations && userOperations.length > 1 && (
=======
    <div className="mt-4 flex flex-col items-center justify-center">
      {userOperations && userOperations.length > 0 && (
>>>>>>> 6ed26508
        <Pagination>
          <PaginationContent>
            {userOperations.map((_, index) => (
              <PaginationItem
                key={index}
                onClick={() => setSelectedOpIndex(index)}
              >
                <PaginationLink>{index + 1}</PaginationLink>
              </PaginationItem>
            ))}
          </PaginationContent>
        </Pagination>
      )}
      {userOperations && userOperations.length > 0 && (
        <OpCreateCard
          key={selectedOpIndex}
          address={address}
          config={config}
          userOperation={userOperations[selectedOpIndex]}
        />
      )}
    </div>
  );
};<|MERGE_RESOLUTION|>--- conflicted
+++ resolved
@@ -79,13 +79,8 @@
   // ---------------------------------------------------------------------------
 
   return (
-<<<<<<< HEAD
     <div className="flex flex-col justify-center items-center mt-4">
       {userOperations && userOperations.length > 1 && (
-=======
-    <div className="mt-4 flex flex-col items-center justify-center">
-      {userOperations && userOperations.length > 0 && (
->>>>>>> 6ed26508
         <Pagination>
           <PaginationContent>
             {userOperations.map((_, index) => (
