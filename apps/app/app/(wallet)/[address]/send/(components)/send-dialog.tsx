--- conflicted
+++ resolved
@@ -1367,20 +1367,12 @@
                                             <Button
                                               size="lg"
                                               type="button"
-<<<<<<< HEAD
                                               onClick={() => {
                                                 hideSendModal();
                                                 setIsTokenModalOpen(true);
                                               }}
                                               variant="outline"
-                                              className="flex w-full items-center justify-between text-sm px-4"
-=======
-                                              variant="outline"
                                               className="flex w-full items-center justify-between px-4 text-sm"
-                                              onClick={() =>
-                                                setIsTokenModalOpen(true)
-                                              }
->>>>>>> 2b1a1722
                                             >
                                               <div className="flex items-center">
                                                 {token && (
