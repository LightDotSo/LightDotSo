// Copyright 2023-2024 Light, Inc.
//
// Licensed under the Apache License, Version 2.0 (the "License");
// you may not use this file except in compliance with the License.
// You may obtain a copy of the License at
//
//   http://www.apache.org/licenses/LICENSE-2.0
//
// Unless required by applicable law or agreed to in writing, software
// distributed under the License is distributed on an "AS IS" BASIS,
// WITHOUT WARRANTIES OR CONDITIONS OF ANY KIND, either express or implied.
// See the License for the specific language governing permissions and
// limitations under the License.

import withBundleAnalyzer from "@next/bundle-analyzer";
import { PrismaPlugin } from "@prisma/nextjs-monorepo-workaround-plugin";
import { withSentryConfig } from "@sentry/nextjs";
// import path, { dirname } from "path";
// import { fileURLToPath } from "url";
// import withSerwistInit from "@serwist/next";
import packageJson from "./package.json" assert { type: "json" };

// -----------------------------------------------------------------------------
// Path Config
// -----------------------------------------------------------------------------

// const __filename = fileURLToPath(import.meta.url);
// const __dirname = dirname(__filename);

// ---------------------------------------------------------------------------
// Next Config
// ---------------------------------------------------------------------------

/** @type {import('next').NextConfig} */
const nextConfig = {
  reactStrictMode: true,
  env: {
    NEXT_PUBLIC_APP_VERSION: `@lightdotso/app@${packageJson.version}`,
  },
  eslint: {
    ignoreDuringBuilds: true,
  },
  experimental: {
    ppr: "incremental",
    // esmExternals: "loose",
    outputFileTracingExcludes: {
      "*": [
        "./node_modules/@swc/core-linux-x64-gnu",
        "./node_modules/@swc/core-linux-x64-musl",
        "./node_modules/esbuild-linux-64/bin",
        "./node_modules/webpack/lib",
        "./node_modules/rollup",
        "./node_modules/terser",
      ],
    },
  },
  logging: {
    fetches: {
      fullUrl: true,
    },
  },
  outputFileTracing: true,
  rewrites: async () => {
    return [
      {
        source: "/blog",
        destination: "https://blog.light.so/blog",
      },
      {
        source: "/blog/:path*",
        destination: "https://blog.light.so/blog/:path*",
      },
      {
        source: "/changelog",
<<<<<<< HEAD
        destination: "https://changelog.light.so/changelog",
=======
        destination: "https://changes.light.so/changelog",
>>>>>>> 99b58ef9
      },
      {
        source: "/changelog/:path*",
        destination: "https://changelog.light.so/changelog/:path*",
      },
      {
        source: "/home",
        destination: "https://lightdotso.framer.website",
      },
      {
        source: "/home",
        destination: "https://lightdotso.framer.website",
      },
      {
        source: "/home/:path*",
        destination: "https://lightdotso.framer.website/:path*",
      },
      {
        source: "/proposals",
        destination: "https://proposals.light.so/proposals",
      },
      {
        source: "/proposals/:path*",
        destination: "https://proposals.light.so/proposals/:path*",
      },
    ];
  },
  transpilePackages: [
    "@lightdotso/client",
    "@lightdotso/const",
    "@lightdotso/data",
    "@lightdotso/elements",
    "@lightdotso/forms",
    "@lightdotso/hooks",
    "@lightdotso/kysely",
    "@lightdotso/modals",
    "@lightdotso/msw",
    "@lightdotso/nuqs",
    "@lightdotso/params",
    "@lightdotso/prisma",
    "@lightdotso/query",
    "@lightdotso/query-keys",
    "@lightdotso/schemas",
    "@lightdotso/services",
    "@lightdotso/states",
    "@lightdotso/stores",
    "@lightdotso/styles",
    "@lightdotso/svg",
    "@lightdotso/tables",
    "@lightdotso/templates",
    "@lightdotso/types",
    "@lightdotso/ui",
    "@lightdotso/utils",
    "@lightdotso/validators",
    "@lightdotso/wagmi",
  ],
  webpack: (config, { isServer }) => {
    config.resolve.fallback = { fs: false };

    // config.externals.push("react");

    if (isServer) {
      config.plugins = [...config.plugins, new PrismaPlugin()];
    }

    // config.resolve.alias["react"] = path.resolve(__dirname, ".", "node_modules", "react");

    config.externals.push(
      "async_hooks",
      "pino-pretty",
      "lokijs",
      "encoding",
      "net",
    );

    config.resolve.fallback = { fs: false, net: false, tls: false };

    // This is only intended to pass CI and should be skiped in your app
    if (config.name === "server") {
      config.optimization.concatenateModules = false;
    }

    return config;
  },
};

// -----------------------------------------------------------------------------
// Sentry Config
// -----------------------------------------------------------------------------

const sentryWebpackPluginOptions = {
  silent: false,
};

// -----------------------------------------------------------------------------
// Plugins
// -----------------------------------------------------------------------------

const plugins = [
  withBundleAnalyzer({
    enabled: process.env.ANALYZE === "true",
  }),
  withSentryConfig,
  // withSerwistInit({
  //   swSrc: "app/sw.ts",
  //   swDest: "public/sw.js",
  // }),
];

// -----------------------------------------------------------------------------
// Export
// -----------------------------------------------------------------------------

export default plugins.reduce((acc, next) => {
  if (next.name === "withSentryConfig") {
    return next(acc, sentryWebpackPluginOptions);
  }

  return next(acc);
}, nextConfig);<|MERGE_RESOLUTION|>--- conflicted
+++ resolved
@@ -72,11 +72,7 @@
       },
       {
         source: "/changelog",
-<<<<<<< HEAD
         destination: "https://changelog.light.so/changelog",
-=======
-        destination: "https://changes.light.so/changelog",
->>>>>>> 99b58ef9
       },
       {
         source: "/changelog/:path*",
