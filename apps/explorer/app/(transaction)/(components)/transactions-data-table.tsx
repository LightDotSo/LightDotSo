// Copyright (C) 2023 Light, Inc.
//
// This program is free software: you can redistribute it and/or modify
// it under the terms of the GNU Affero General Public License as published by
// the Free Software Foundation, either version 3 of the License, or
// (at your option) any later version.
//
// This program is distributed in the hope that it will be useful,
// but WITHOUT ANY WARRANTY; without even the implied warranty of
// MERCHANTABILITY or FITNESS FOR A PARTICULAR PURPOSE.  See the
// GNU Affero General Public License for more details.
//
// You should have received a copy of the GNU Affero General Public License
// along with this program.  If not, see <http://www.gnu.org/licenses/>.

"use client";

import {
  useQueryTransactions,
  useQueryTransactionsCount,
} from "@lightdotso/query";
import { transactionColumns } from "@lightdotso/table";
import { TableSectionWrapper } from "@lightdotso/ui";
import { useMemo, type FC } from "react";
import type { Address } from "viem";
import { DataTable } from "@/app/(transaction)/(components)/data-table/data-table";
import { usePaginationQueryState, useIsTestnetQueryState } from "@/queryStates";

// -----------------------------------------------------------------------------
// Props
// -----------------------------------------------------------------------------

interface TransactionsDataTableProps {
  address: Address | null;
}

// -----------------------------------------------------------------------------
// Component
// -----------------------------------------------------------------------------

export const TransactionsDataTable: FC<TransactionsDataTableProps> = ({
  address,
}) => {
  // ---------------------------------------------------------------------------
  // Query State Hooks
  // ---------------------------------------------------------------------------

  const [isTestnetQueryState] = useIsTestnetQueryState();
  const [paginationState] = usePaginationQueryState();

  // ---------------------------------------------------------------------------
  // Memoized Hooks
  // ---------------------------------------------------------------------------

  const offsetCount = useMemo(() => {
    return paginationState.pageSize * paginationState.pageIndex;
  }, [paginationState.pageSize, paginationState.pageIndex]);

  // ---------------------------------------------------------------------------
  // Query
  // ---------------------------------------------------------------------------

  const { transactions, isTransactionsLoading } = useQueryTransactions({
    address: address ?? null,
    limit: paginationState.pageSize,
    offset: offsetCount,
    is_testnet: isTestnetQueryState ?? false,
  });

<<<<<<< HEAD
  const { transactionsCount } = useQueryTransactionsCount({
    address: address ?? null,
    is_testnet: isTestnetQueryState ?? false,
  });
=======
  const { transactionsCount, isTransactionsCountLoading } =
    useQueryTransactionsCount({
      address: address ?? null,
      is_testnet: isTestnetQueryState ?? false,
    });
>>>>>>> 0f0533e1

  // ---------------------------------------------------------------------------
  // Memoized Hooks
  // ---------------------------------------------------------------------------

  const isLoading = useMemo(() => {
    return isTransactionsLoading || isTransactionsCountLoading;
  }, [isTransactionsLoading, isTransactionsCountLoading]);

  const pageCount = useMemo(() => {
    if (!transactionsCount || !transactionsCount?.count) {
      return null;
    }
    return Math.ceil(transactionsCount.count / paginationState.pageSize);
  }, [transactionsCount, paginationState.pageSize]);

  // ---------------------------------------------------------------------------
  // Render
  // ---------------------------------------------------------------------------

  return (
    <TableSectionWrapper>
      <DataTable
        isLoading={isLoading}
        data={transactions ?? []}
        columns={transactionColumns}
        pageCount={pageCount ?? 0}
      />
    </TableSectionWrapper>
  );
};<|MERGE_RESOLUTION|>--- conflicted
+++ resolved
@@ -67,18 +67,10 @@
     is_testnet: isTestnetQueryState ?? false,
   });
 
-<<<<<<< HEAD
   const { transactionsCount } = useQueryTransactionsCount({
     address: address ?? null,
     is_testnet: isTestnetQueryState ?? false,
   });
-=======
-  const { transactionsCount, isTransactionsCountLoading } =
-    useQueryTransactionsCount({
-      address: address ?? null,
-      is_testnet: isTestnetQueryState ?? false,
-    });
->>>>>>> 0f0533e1
 
   // ---------------------------------------------------------------------------
   // Memoized Hooks
