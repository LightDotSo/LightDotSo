// Copyright (C) 2023 Light, Inc.
//
// This program is free software: you can redistribute it and/or modify
// it under the terms of the GNU Affero General Public License as published by
// the Free Software Foundation, either version 3 of the License, or
// (at your option) any later version.
//
// This program is distributed in the hope that it will be useful,
// but WITHOUT ANY WARRANTY; without even the implied warranty of
// MERCHANTABILITY or FITNESS FOR A PARTICULAR PURPOSE.  See the
// GNU Affero General Public License for more details.
//
// You should have received a copy of the GNU Affero General Public License
// along with this program.  If not, see <http://www.gnu.org/licenses/>.

"use client";

<<<<<<< HEAD
import { BaseLayerWrapper, baseWidthWrapper } from "@lightdotso/ui";
=======
import type { Tab } from "@lightdotso/types";
import { BaseLayerWrapper, baseWrapper } from "@lightdotso/ui";
>>>>>>> dbdde96f
import { cn } from "@lightdotso/utils";
import { DashboardIcon, WidthIcon } from "@radix-ui/react-icons";
import type { IconProps } from "@radix-ui/react-icons/dist/types";
import { ArrowUpRightFromSquare } from "lucide-react";
import type { HTMLAttributes, ReactNode, RefAttributes, FC } from "react";
import { RootLogo } from "../root/root-logo";
import { AppNav } from "./app-nav";

// -----------------------------------------------------------------------------
// Const
// -----------------------------------------------------------------------------

const tabs: Tab[] = [
  {
    label: "Explorer",
    id: "user-operations",
    href: "/",
    icon: (
      props: JSX.IntrinsicAttributes & IconProps & RefAttributes<SVGSVGElement>,
    ) => <DashboardIcon {...props} />,
  },
  {
    label: "Transactions",
    id: "transactions",
    href: "/transactions",
    icon: (
      props: JSX.IntrinsicAttributes & IconProps & RefAttributes<SVGSVGElement>,
    ) => <WidthIcon {...props} />,
  },
  {
    label: "App",
    id: "app",
    href: "https://app.light.so",
    icon: (
      props: JSX.IntrinsicAttributes & IconProps & RefAttributes<SVGSVGElement>,
    ) => <ArrowUpRightFromSquare {...props} />,
  },
];

// -----------------------------------------------------------------------------
// Props
// -----------------------------------------------------------------------------

type MainNavProps = HTMLAttributes<HTMLElement> & {
  children: ReactNode;
};

// -----------------------------------------------------------------------------
// Component
// -----------------------------------------------------------------------------

export const MainNav: FC<MainNavProps> = ({ children }) => {
  return (
    <main>
      <div className="flex flex-col">
        <div className="overflow-y-visible border-b border-b-border py-2">
          <div className={cn("flex h-16 items-center", baseWidthWrapper)}>
            <BaseLayerWrapper>
              <div className="flex items-center justify-between">
                <RootLogo />
                <AppNav tabs={tabs} />
              </div>
            </BaseLayerWrapper>
          </div>
        </div>
        {children}
      </div>
    </main>
  );
};<|MERGE_RESOLUTION|>--- conflicted
+++ resolved
@@ -15,12 +15,8 @@
 
 "use client";
 
-<<<<<<< HEAD
+import type { Tab } from "@lightdotso/types";
 import { BaseLayerWrapper, baseWidthWrapper } from "@lightdotso/ui";
-=======
-import type { Tab } from "@lightdotso/types";
-import { BaseLayerWrapper, baseWrapper } from "@lightdotso/ui";
->>>>>>> dbdde96f
 import { cn } from "@lightdotso/utils";
 import { DashboardIcon, WidthIcon } from "@radix-ui/react-icons";
 import type { IconProps } from "@radix-ui/react-icons/dist/types";
