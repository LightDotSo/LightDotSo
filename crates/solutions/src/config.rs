--- conflicted
+++ resolved
@@ -87,14 +87,6 @@
     /// Used for debugging purposes to check the encoding of the wallet config w/ the original
     /// signature bytes
     pub fn encode(&self) -> Result<Vec<u8>> {
-<<<<<<< HEAD
-=======
-        // Print signature_type
-        println!("{}", vec![self.signature_type].to_hex_string());
-        println!("{}", self.threshold.to_be_bytes().to_vec().to_hex_string());
-        println!("{}", self.checkpoint.to_be_bytes().to_vec().to_hex_string());
-
->>>>>>> a7b14844
         // If the signature type is 0, the signature type is not encoded
         // https://github.com/LightDotSo/LightDotSo/blob/3b0ea33499477d7f9d9f2544368bcbbe54a87ca2/contracts/modules/commons/ModuleAuth.sol#L61
         // as opposed to:
@@ -104,10 +96,7 @@
             return Ok(encode_packed(&[
                 Token::FixedBytes(self.threshold.to_be_bytes().to_vec()),
                 Token::FixedBytes(self.checkpoint.to_be_bytes().to_vec()),
-<<<<<<< HEAD
                 Token::FixedBytes(self.tree.encode_hash_from_signers()?),
-=======
->>>>>>> a7b14844
             ])
             .unwrap());
         }
@@ -116,13 +105,7 @@
             Token::FixedBytes(vec![self.signature_type]),
             Token::FixedBytes(self.threshold.to_be_bytes().to_vec()),
             Token::FixedBytes(self.checkpoint.to_be_bytes().to_vec()),
-<<<<<<< HEAD
             Token::FixedBytes(self.tree.encode_hash_from_signers()?),
-=======
-            // Token::FixedBytes(self.weight.to_le_bytes().to_vec()),
-            // Token::FixedBytes(self.image_hash.0.to_vec()),
-            // self.tree.encode()?,
->>>>>>> a7b14844
         ])
         .unwrap())
     }
