// Copyright 2023-2024 Light, Inc.
//
// Licensed under the Apache License, Version 2.0 (the "License");
// you may not use this file except in compliance with the License.
// You may obtain a copy of the License at
//
//   http://www.apache.org/licenses/LICENSE-2.0
//
// Unless required by applicable law or agreed to in writing, software
// distributed under the License is distributed on an "AS IS" BASIS,
// WITHOUT WARRANTIES OR CONDITIONS OF ANY KIND, either express or implied.
// See the License for the specific language governing permissions and
// limitations under the License.

"use client";

import { SIMPLEHASH_CHAIN_ID_MAPPING } from "@lightdotso/const";
import type { WalletSettingsData } from "@lightdotso/data";
import { NftImage, TokenImage } from "@lightdotso/elements";
import { useTransferQueryState } from "@lightdotso/nuqs";
import { useQueryNfts, useQuerySocketBalances } from "@lightdotso/query";
import { queryKeys } from "@lightdotso/query-keys";
import {
  SimplehashMainnetChain,
  SimplehashTestnetChain,
  transfer,
} from "@lightdotso/schemas";
import { useAuth, useModals } from "@lightdotso/stores";
import { ChainLogo } from "@lightdotso/svg";
import { FooterButton, Modal, useIsInsideModal } from "@lightdotso/templates";
import {
  Button,
  DialogDescription,
  DialogTitle,
  Form,
  FormControl,
  FormField,
  FormMessage,
  Input,
  Label,
  Tabs,
  TabsContent,
  TabsList,
  TabsTrigger,
} from "@lightdotso/ui";
import { getChainById } from "@lightdotso/utils";
import {
  useAccount,
  useChainId,
  useReadContract,
  useSendTransaction,
  useSwitchChain,
  useWriteContract,
} from "@lightdotso/wagmi";
import { zodResolver } from "@hookform/resolvers/zod";
import { useQueryClient } from "@tanstack/react-query";
import { isEmpty } from "lodash";
import { useEffect, useMemo } from "react";
import type { SubmitHandler } from "react-hook-form";
import { useForm } from "react-hook-form";
import type { Address } from "viem";
import { erc20Abi, erc721Abi, getAddress } from "viem";
import type { z } from "zod";
import { getChainById } from "@lightdotso/utils";
import { ChainLogo } from "@lightdotso/svg";

// -----------------------------------------------------------------------------
// Types
// -----------------------------------------------------------------------------

const depositSchema = transfer;

type DepositFormValues = z.infer<typeof transfer>;

// -----------------------------------------------------------------------------
// Component
// -----------------------------------------------------------------------------

export function DepositModal() {
  // ---------------------------------------------------------------------------
  // Stores
  // ---------------------------------------------------------------------------

  const { address, wallet } = useAuth();
  const { chainId, isConnecting } = useAccount();
  const globalChainId = useChainId();
  const { switchChain, isPending: isSwitchChainPending } = useSwitchChain();

  const {
    isDepositModalVisible,
    hideDepositModal,
    setDepositBackgroundModal,
    setTokenModalProps,
    showTokenModal,
    hideTokenModal,
    setNftModalProps,
    showNftModal,
    hideNftModal,
  } = useModals();

  // ---------------------------------------------------------------------------
  // Query
  // ---------------------------------------------------------------------------

  const queryClient = useQueryClient();

  const walletSettings: WalletSettingsData | undefined =
    queryClient.getQueryData(queryKeys.wallet.settings({ address }).queryKey);

  const { nftPage } = useQueryNfts({
    address,
    is_testnet: walletSettings?.is_enabled_testnet ?? false,
    limit: Number.MAX_SAFE_INTEGER,
    cursor: null,
  });

  const { balances } = useQuerySocketBalances({
    address,
  });

  // ---------------------------------------------------------------------------
  // Query State
  // ---------------------------------------------------------------------------

  const [transfer, setTransfer] = useTransferQueryState();

  // ---------------------------------------------------------------------------
  // Form
  // ---------------------------------------------------------------------------

  const form = useForm<DepositFormValues>({
    mode: "all",
    reValidateMode: "onBlur",
    resolver: zodResolver(depositSchema),
  });

  // ---------------------------------------------------------------------------
  // Effect Hooks
  // ---------------------------------------------------------------------------

  useEffect(() => {
    const subscription = form.watch((value, { name: _name }) => {
      if (value === undefined) {
        setTransfer(null);
      } else {
        setTransfer(value);
      }

      return;
    });
    return () => subscription.unsubscribe();
    // eslint-disable-next-line react-hooks/exhaustive-deps
  }, [form.watch]);

  // ---------------------------------------------------------------------------
  // Wagmi
  // ---------------------------------------------------------------------------

  const { data } = useReadContract({
    abi: erc20Abi,
    account: form.getValues("asset.address") as Address,
    chainId: form.getValues("chainId"),
  });

  const { sendTransaction, isPending: isSendTransactionPending } =
    useSendTransaction();
  const {
    writeContract,
    error,
    isPending: isWriteContractPending,
  } = useWriteContract();

  // ---------------------------------------------------------------------------
  // Submit Handler
  // ---------------------------------------------------------------------------

  const onSubmit: SubmitHandler<DepositFormValues> = async () => {
    console.info("Deposit form submitted!");

    console.info(data);

    console.info("globalChainId: ", globalChainId);

    const assetChainId = form.getValues("chainId");

    if (!assetChainId) {
      console.error("assetChainId is not defined");
      return;
    }

    console.info("assetChainId: ", assetChainId);

    if (chainId !== assetChainId) {
      console.error("ChainId does not match");
      console.info("Current chain: ", chainId);
      console.info("Switching chain to: ", assetChainId);

      switchChain({ chainId: assetChainId });
      return;
    }

    if (!address) {
      console.error("Address is not defined");
      return;
    }

    if (!wallet) {
      console.error("Wallet is not defined");
      return;
    }

    const quantity = form.getValues("asset.quantity");
    console.info("Quantity: ", quantity);
    if (!quantity) {
      console.error("Quantity is 0");
      return;
    }

    const decimals = form.getValues("asset.decimals");
    console.info("Decimals: ", decimals);
    if (!decimals) {
      console.error("Decimals is not defined");
      return;
    }

    const assetType = form.getValues("assetType");
    console.info("Asset Type: ", assetType);

    const addr = form.getValues("asset.address") as Address;
    console.info("Address: ", addr);

    if (assetType === "erc721") {
      console.info("Sending NFT");

      const tokenId = form.getValues("asset.tokenId");
      console.info("Token ID: ", tokenId);

      if (!tokenId) {
        console.error("Token ID is not defined");
        return;
      }

      const res = await writeContract({
        abi: erc721Abi,
        address: addr,
        chainId: globalChainId,
        functionName: "transferFrom",
        args: [address, wallet, BigInt(tokenId)],
      });

      console.info(res);

      return;
    }

    if (assetType === "erc1155") {
      console.info("Sending NFT");

      const tokenId = form.getValues("asset.tokenId");
      console.info("Token ID: ", tokenId);

      if (!tokenId) {
        console.error("Token ID is not defined");
        return;
      }

      const res = await writeContract({
        abi: [
          {
            name: "from",
            type: "address",
          },
          {
            name: "to",
            type: "address",
          },
          {
            name: "tokenId",
            type: "uint256",
          },
          {
            name: "value",
            type: "uint256",
          },
          {
            name: "data",
            type: "bytes",
          },
        ],
        address: addr,
        chainId: globalChainId,
        functionName: "safeTransferFrom",
        args: [address, wallet, BigInt(tokenId), BigInt(quantity)],
      });

      console.info(res);

      return;
    }

    if (addr === "0xeeeeeeeeeeeeeeeeeeeeeeeeeeeeeeeeeeeeeeee") {
      console.info("Sending ETH");

      const res = await sendTransaction({
        chainId: chainId,
        to: wallet,
        value: BigInt(quantity ** Math.pow(10, decimals)),
      });

      console.info(res);
      return;
    }

    const res = writeContract({
      abi: erc20Abi,
      address: addr,
      chainId: globalChainId,
      functionName: "transfer",
      args: [wallet, BigInt(quantity ** Math.pow(10, decimals))],
    });

    console.error(error);

    console.info(res);
    // form.trigger();
    // router.push(href);
  };

  // ---------------------------------------------------------------------------
  // Validation
  // ---------------------------------------------------------------------------

  async function validateTokenQuantity(quantity: number) {
    // If the quantity is empty, return
    if (!quantity) {
      // If the quantity is zero, set an error
      if (quantity === 0) {
        form.setError("asset.quantity", {
          type: "manual",
          message: "Quantity must be more than 0",
        });
      }

      return;
    }

    // Check if the quantity is a number and more than the token balance
    if (quantity) {
      // If the quantity is valid, get the token balance
      const token =
        (balances &&
          chainId &&
          balances?.length > 0 &&
          balances?.find(
            token =>
              token.address === transfer.asset?.address &&
              token.chainId === transfer.chainId,
          )) ||
        undefined;

      // If the token is not found or undefined, set an error
      if (!token) {
        // Show an error on the message
        form.setError("asset.quantity", {
          type: "manual",
          message: "Please select a valid token",
        });
        // Clear the value of key address
        form.setValue("asset.quantity", 0);
      } else if (quantity > token?.amount) {
        // Show an error on the message
        form.setError("asset.quantity", {
          type: "manual",
          message: "Insufficient balance",
        });
        // Clear the value of key address
        // form.setValue(`transfers.${index}.asset.quantity`, 0);
      } else {
        // If the quantity is valid, set the value of key quantity
        form.setValue("asset.quantity", quantity);
        form.clearErrors("asset.quantity");
      }
    }
  }

  // ---------------------------------------------------------------------------
  // Memoized Hooks
  // ---------------------------------------------------------------------------

  const isFormLoading = useMemo(() => {
    return (
      form.formState.isSubmitting ||
      isSendTransactionPending ||
      isWriteContractPending ||
      isSwitchChainPending ||
      isConnecting
    );
  }, [
    form.formState,
    isSendTransactionPending,
    isWriteContractPending,
    isSwitchChainPending,
    isConnecting,
  ]);

  const isFormValid = useMemo(() => {
    return form.formState.isValid && isEmpty(form.formState.errors);
  }, [form.formState]);

  // ---------------------------------------------------------------------------
  // Template Hooks
  // ---------------------------------------------------------------------------

  const isInsideModal = useIsInsideModal();

  // ---------------------------------------------------------------------------
  // Render
  // ---------------------------------------------------------------------------

  if (isDepositModalVisible) {
    return (
      <Modal
        open
        bannerContent={
          <div className="p-2">
            <DialogTitle>Deposit</DialogTitle>
            <DialogDescription>
              Please choose assets to deposit to this wallet!
            </DialogDescription>
          </div>
        }
        footerContent={
          <FooterButton
            form="deposit-modal-form"
            disabled={!isFormValid}
            isLoading={isFormLoading}
            className="pt-0"
            customSuccessText={
              !address
                ? "Connect Wallet"
                : chainId !== form.getValues("chainId")
                  ? "Change Network"
                  : "Deposit"
            }
          />
        }
        onClose={hideDepositModal}
      >
        <Tabs defaultValue="token" className="py-3">
          <TabsList className="w-full">
            <TabsTrigger className="w-full" value="token">
              Token
            </TabsTrigger>
            <TabsTrigger className="w-full" value="nft">
              NFTs
            </TabsTrigger>
          </TabsList>
          <TabsContent value="token">
            <Form {...form}>
              <form
                // ref={formRef}
                id="deposit-modal-form"
                className="space-y-4"
                onSubmit={form.handleSubmit(onSubmit)}
              >
                <FormField
                  control={form.control}
                  name="asset.quantity"
                  // eslint-disable-next-line @typescript-eslint/no-unused-vars
                  render={({ field: _field }) => {
                    // Get the matching token
                    const token =
                      (balances &&
                        chainId &&
                        balances?.length > 0 &&
                        balances?.find(
                          token =>
                            token.address === transfer.asset?.address &&
                            token.chainId === transfer.chainId,
                        )) ||
                      undefined;

                    return (
                      <FormControl>
                        <div>
                          <div className="w-full space-y-2">
                            <Label htmlFor="weight">Token</Label>
                            <Button
                              size="lg"
                              type="button"
                              variant="outline"
                              className="flex w-full items-center justify-between px-4 text-sm"
                              onClick={() => {
                                if (!address) {
                                  return;
                                }

                                setTokenModalProps({
                                  address: address,
                                  type: "socket",
                                  isTestnet:
                                    walletSettings?.is_enabled_testnet ?? false,
                                  onClose: () => {
                                    hideTokenModal();
                                    if (isInsideModal) {
                                      setDepositBackgroundModal(false);
                                    }
                                  },
                                  onTokenSelect: token => {
                                    form.setValue("chainId", token.chain_id);
                                    form.setValue(
                                      "asset.address",
                                      token.address,
                                    );
                                    form.setValue(
                                      "asset.decimals",
                                      token.decimals,
                                    );
                                    form.setValue("assetType", "erc20");

                                    if (!form.getValues("asset.quantity")) {
                                      form.setValue("asset.quantity", 0);
                                    }

                                    form.trigger();

                                    hideTokenModal();
                                    if (isInsideModal) {
                                      setDepositBackgroundModal(false);
                                    }

                                    const quantity =
                                      form.getValues("asset.quantity");
                                    if (quantity) {
                                      validateTokenQuantity(quantity);
                                    }
                                  },
                                });

                                setDepositBackgroundModal(true);
                                showTokenModal();
                              }}
                            >
                              {token ? (
                                <>
                                  <TokenImage
                                    size="xs"
                                    className="mr-2"
                                    token={{
                                      ...token,
                                      balance_usd: 0,
                                      id: "",
                                      chain_id: token.chainId,
                                    }}
                                  />
                                  {token?.symbol}
                                  &nbsp; &nbsp;
                                  <span className="text-text-weaker">
                                    on {getChainById(token.chainId)?.name}
<<<<<<< HEAD
                                  </span>{" "}
=======
                                  </span>
                                  &nbsp;
>>>>>>> 14c9d53e
                                  <ChainLogo chainId={token.chainId} />
                                </>
                              ) : (
                                "Select Token"
                              )}
                              <div className="grow" />
                              {/* <ChevronDown className="size-4 opacity-50" /> */}
                            </Button>
                          </div>
                          <div className="w-full space-y-2">
                            <Label htmlFor="weight">Amount</Label>
                            <FormField
                              control={form.control}
                              name="asset.quantity"
                              render={({ field }) => (
                                <Input
                                  {...field}
                                  className="[appearance:textfield] [&::-webkit-inner-spin-button]:appearance-none [&::-webkit-outer-spin-button]:appearance-none"
                                  type="text"
                                  // onChange={e => {
                                  //   if (!e.target.value) {
                                  //     // Clear the value of key address
                                  //     form.setValue("asset.quantity", 0);
                                  //   }

                                  //   const quantity = parseInt(e.target.value);

                                  //   field.onChange(quantity);
                                  // }}
                                  onBlur={e => {
                                    // Validate the address
                                    if (!e.target.value) {
                                      // Clear the value of key address
                                      form.setValue("asset.quantity", 0);
                                    }

                                    const quantity = parseFloat(e.target.value);

                                    validateTokenQuantity(quantity);
                                  }}
                                  onChange={e => {
                                    // If the input ends with ".", or includes "." and ends with "0", set the value as string, as it can be assumed that the user is still typing
                                    if (
                                      e.target.value.endsWith(".") ||
                                      (e.target.value.includes(".") &&
                                        e.target.value.endsWith("0"))
                                    ) {
                                      field.onChange(e.target.value);
                                    } else {
                                      // Only parse to float if the value doesn't end with "."
                                      field.onChange(
                                        parseFloat(e.target.value) || 0,
                                      );
                                    }

                                    // Validate the number
                                    const quantity = parseFloat(e.target.value);

                                    if (!isNaN(quantity)) {
                                      validateTokenQuantity(quantity);
                                    }
                                  }}
                                />
                              )}
                            />
                            <FormMessage />
                            <div className="flex items-center justify-between text-xs text-text-weak">
                              <div>{/* tokenPrice could come here */}</div>
                              <div>
                                {token
                                  ? `${token.amount} ${token.symbol} available`
                                  : ""}
                              </div>
                            </div>
                          </div>
                        </div>
                      </FormControl>
                    );
                  }}
                />
              </form>
            </Form>
          </TabsContent>
          <TabsContent value="nft">
            <Form {...form}>
              <form
                // ref={formRef}
                id="deposit-modal-form"
                className="space-y-4"
                onSubmit={form.handleSubmit(onSubmit)}
              >
                <FormField
                  control={form.control}
                  name="asset.quantity"
                  // eslint-disable-next-line @typescript-eslint/no-unused-vars
                  render={({ field: _field }) => {
                    // Get the matching nft
                    const nft =
                      nftPage &&
                      transfer &&
                      transfer?.asset &&
                      transfer?.asset?.address &&
                      "tokenId" in
                        // eslint-disable-next-line no-unsafe-optional-chaining, @typescript-eslint/no-non-null-asserted-optional-chain
                        transfer?.asset! &&
                      nftPage.nfts?.find(
                        nft =>
                          nft.contract_address ===
                            (transfer?.asset?.address || "") &&
                          parseInt(nft.token_id!) ===
                            // prettier-ignore
                            // @ts-expect-error
                            transfer?.asset!.tokenId,
                      );

                    return (
                      <FormControl>
                        <div>
                          <div className="w-full space-y-2">
                            <Label htmlFor="weight">NFT</Label>
                            <Button
                              size="lg"
                              type="button"
                              variant="outline"
                              className="flex w-full items-center justify-between px-4 text-sm"
                              onClick={() => {
                                if (!address) {
                                  return;
                                }

                                setNftModalProps({
                                  address: address,
                                  onClose: () => {
                                    hideNftModal();
                                    if (isInsideModal) {
                                      setDepositBackgroundModal(false);
                                    }
                                  },
                                  onNftSelect: nft => {
                                    if (nft.contract_address) {
                                      form.setValue(
                                        "asset.address",
                                        getAddress(nft.contract_address),
                                      );
                                    }
                                    if (nft.chain) {
                                      form.setValue(
                                        "chainId",
                                        SIMPLEHASH_CHAIN_ID_MAPPING[
                                          nft.chain! as
                                            | SimplehashMainnetChain
                                            | SimplehashTestnetChain
                                        ],
                                      );
                                    }
                                    if (nft.token_id) {
                                      form.setValue(
                                        "asset.tokenId",
                                        parseInt(nft.token_id),
                                      );
                                    }

                                    const assetType =
                                      nft.contract.type?.toLowerCase();
                                    form.setValue("assetType", assetType);

                                    if (assetType === "erc721") {
                                      form.setValue("asset.decimals", 1);
                                    } else if (
                                      !form.getValues("asset.quantity")
                                    ) {
                                      form.setValue("asset.quantity", 1);
                                    }

                                    form.trigger();

                                    hideNftModal();
                                    if (isInsideModal) {
                                      setDepositBackgroundModal(false);
                                    }
                                  },
                                });
                                setDepositBackgroundModal(true);
                                showNftModal();
                              }}
                            >
                              {nft ? (
                                <>
                                  <div className="mr-2 size-6">
                                    <NftImage
                                      className="rounded-md"
                                      nft={nft}
                                    />
                                  </div>
                                  &nbsp; &nbsp;
                                  {nft.collection?.name}
                                </>
                              ) : (
                                "Select Token"
                              )}
                              <div className="grow" />
                            </Button>
                          </div>
                          <div className="w-full space-y-2">
                            <Label htmlFor="weight">Amount</Label>
                            <FormField
                              control={form.control}
                              name="asset.quantity"
                              render={({ field }) => (
                                <Input
                                  disabled={
                                    nft ? nft.contract.type === "erc721" : false
                                  }
                                  {...field}
                                  className="[appearance:textfield] [&::-webkit-inner-spin-button]:appearance-none [&::-webkit-outer-spin-button]:appearance-none"
                                  type="text"
                                  // onChange={e => {
                                  //   if (!e.target.value) {
                                  //     // Clear the value of key address
                                  //     form.setValue("asset.quantity", 0);
                                  //   }

                                  //   const quantity = parseInt(e.target.value);

                                  //   field.onChange(quantity);
                                  // }}
                                  onBlur={e => {
                                    // Validate the address
                                    if (!e.target.value) {
                                      // Clear the value of key address
                                      form.setValue("asset.quantity", 0);
                                    }

                                    const quantity = parseFloat(e.target.value);

                                    validateTokenQuantity(quantity);
                                  }}
                                  onChange={e => {
                                    // If the input ends with ".", or includes "." and ends with "0", set the value as string, as it can be assumed that the user is still typing
                                    if (
                                      e.target.value.endsWith(".") ||
                                      (e.target.value.includes(".") &&
                                        e.target.value.endsWith("0"))
                                    ) {
                                      field.onChange(e.target.value);
                                    } else {
                                      // Only parse to float if the value doesn't end with "."
                                      field.onChange(
                                        parseFloat(e.target.value) || 0,
                                      );
                                    }

                                    // Validate the number
                                    const quantity = parseFloat(e.target.value);

                                    if (!isNaN(quantity)) {
                                      validateTokenQuantity(quantity);
                                    }
                                  }}
                                />
                              )}
                            />
                            <FormMessage />
                          </div>
                        </div>
                      </FormControl>
                    );
                  }}
                />
              </form>
            </Form>
          </TabsContent>
        </Tabs>
      </Modal>
    );
  }

  return null;
}

// -----------------------------------------------------------------------------
// Export
// -----------------------------------------------------------------------------

export default DepositModal;<|MERGE_RESOLUTION|>--- conflicted
+++ resolved
@@ -557,12 +557,8 @@
                                   &nbsp; &nbsp;
                                   <span className="text-text-weaker">
                                     on {getChainById(token.chainId)?.name}
-<<<<<<< HEAD
-                                  </span>{" "}
-=======
                                   </span>
                                   &nbsp;
->>>>>>> 14c9d53e
                                   <ChainLogo chainId={token.chainId} />
                                 </>
                               ) : (
