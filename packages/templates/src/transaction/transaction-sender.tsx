// Copyright 2023-2024 Light, Inc.
//
// Licensed under the Apache License, Version 2.0 (the "License");
// you may not use this file except in compliance with the License.
// You may obtain a copy of the License at
//
//   http://www.apache.org/licenses/LICENSE-2.0
//
// Unless required by applicable law or agreed to in writing, software
// distributed under the License is distributed on an "AS IS" BASIS,
// WITHOUT WARRANTIES OR CONDITIONS OF ANY KIND, either express or implied.
// See the License for the specific language governing permissions and
// limitations under the License.

"use client";

import { useIsMounted, useUserOperationSend } from "@lightdotso/hooks";
import { useUserOperations } from "@lightdotso/stores";
import { Button, StateInfoSection } from "@lightdotso/ui";
import { getChainById, getEtherscanUrl } from "@lightdotso/utils";
import { CheckCircle2, LoaderIcon } from "lucide-react";
import { useEffect, type FC } from "react";
import type { Address, Hex } from "viem";

// -----------------------------------------------------------------------------
// Props
// -----------------------------------------------------------------------------

interface TransactionSenderOpProps {
  address: Address;
  hash: Hex;
}

// -----------------------------------------------------------------------------
// Component
// -----------------------------------------------------------------------------

export const TransactionSenderOp: FC<TransactionSenderOpProps> = ({
  address,
  hash,
}) => {
  // ---------------------------------------------------------------------------
  // Hooks
  // ---------------------------------------------------------------------------

  const isMounted = useIsMounted();
  const {
    userOperation,
    isUserOperationSendLoading,
    isUserOperationSendReady,
    isUserOperationSendSuccess,
    handleSubmit,
  } = useUserOperationSend({
    address: address,
    hash: hash,
  });

  // ---------------------------------------------------------------------------
  // Effect Hooks
  // ---------------------------------------------------------------------------

  // Handle on mount, and when the operation is ready
  useEffect(() => {
    handleSubmit();
    // eslint-disable-next-line react-hooks/exhaustive-deps
  }, [isMounted, isUserOperationSendReady]);

  // ---------------------------------------------------------------------------
  // Render
  // ---------------------------------------------------------------------------

  return (
    <div>
      {isUserOperationSendLoading && "Loading..."}
      {isUserOperationSendSuccess && "Sent!"}
      {userOperation?.transaction?.hash && (
<<<<<<< HEAD
        <Button variant="link" asChild>
=======
        <Button asChild variant="link">
>>>>>>> 0e4496e1
          <a
            target="_blank"
            rel="noopener noreferrer"
            href={`${getEtherscanUrl(
              getChainById(userOperation?.chain_id),
            )}/tx/${userOperation?.transaction?.hash}`}
          >
            {userOperation?.transaction?.hash}
          </a>
        </Button>
      )}
    </div>
  );
};

// -----------------------------------------------------------------------------
// Props
// -----------------------------------------------------------------------------

type TransactionSenderProps = {
  address: Address;
};

// -----------------------------------------------------------------------------
// Component
// -----------------------------------------------------------------------------

export const TransactionSender: FC<TransactionSenderProps> = ({ address }) => {
  // ---------------------------------------------------------------------------
  // Stores
  // ---------------------------------------------------------------------------

  const { pendingSubmitUserOperationHashes } = useUserOperations();

  // ---------------------------------------------------------------------------
  // Render
  // ---------------------------------------------------------------------------

  return (
    <StateInfoSection
      icon={
        pendingSubmitUserOperationHashes.length > 0 ? (
          <LoaderIcon className="mx-auto size-8 animate-spin rounded-full border border-border p-2 text-text-weak duration-1000 md:size-10" />
        ) : (
          <CheckCircle2 className="mx-auto size-8 rounded-full border border-border p-2 text-text-weak md:size-10" />
        )
      }
      title={
        pendingSubmitUserOperationHashes.length > 0
          ? "Sending Transaction..."
          : "Success"
      }
      description={
        pendingSubmitUserOperationHashes.length > 0
          ? "Please wait while we handle your request..."
          : "Your transaction has been sent successfully."
      }
    >
      {pendingSubmitUserOperationHashes.map((hash, index) => (
        <TransactionSenderOp key={index} address={address} hash={hash} />
      ))}
    </StateInfoSection>
  );
};<|MERGE_RESOLUTION|>--- conflicted
+++ resolved
@@ -74,11 +74,7 @@
       {isUserOperationSendLoading && "Loading..."}
       {isUserOperationSendSuccess && "Sent!"}
       {userOperation?.transaction?.hash && (
-<<<<<<< HEAD
-        <Button variant="link" asChild>
-=======
         <Button asChild variant="link">
->>>>>>> 0e4496e1
           <a
             target="_blank"
             rel="noopener noreferrer"
