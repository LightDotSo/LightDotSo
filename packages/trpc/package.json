--- conflicted
+++ resolved
@@ -19,17 +19,10 @@
     "@lightdotso/prisma": "workspace:*",
     "@prisma/client": "^5.1.1",
     "@trpc-limiter/core": "^0.0.8",
-<<<<<<< HEAD
-    "@trpc/client": "^10.36.0",
-    "@trpc/next": "^10.35.1-alpha-server-helpers-2023-07-23-20-35-45.4",
-    "@trpc/react-query": "^10.36.0",
-    "@trpc/server": "^10.36.0",
-=======
     "@trpc/client": "^10.37.1",
     "@trpc/next": "^10.37.1",
     "@trpc/react-query": "^10.37.1",
     "@trpc/server": "^10.37.1",
->>>>>>> 9aaf146f
     "@upstash/ratelimit": "^0.4.3",
     "@upstash/redis": "^1.22.0",
     "next": "^13.4.13",
