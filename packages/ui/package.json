--- conflicted
+++ resolved
@@ -15,14 +15,11 @@
     "eslint-config-custom": "workspace:*",
     "react": "^18.2.0",
     "tsconfig": "workspace:*",
-<<<<<<< HEAD
     "typescript": "^4.5.2"
   },
   "dependencies": {
     "@tamagui/react-native-media-driver": "^1.35.8",
-    "tamagui": "^1.35.8"
-=======
+    "tamagui": "^1.35.8",
     "typescript": "^5.1.3"
->>>>>>> eca4ff03
   }
 }